--- conflicted
+++ resolved
@@ -1056,20 +1056,9 @@
             if has_run:
                 return
             has_run = True
-<<<<<<< HEAD
-            try:
-                func()
-            finally:
-                funcs = app.before_request_funcs.get(None)
-                if funcs and _run_once in funcs:
-                    funcs.remove(_run_once)
-
-        app.before_request(_run_once)
-=======
             func()
 
         app.before_first_request(_run_once)
->>>>>>> 94b0c05a
         return func
 
 
